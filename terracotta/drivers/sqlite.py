--- conflicted
+++ resolved
@@ -223,21 +223,6 @@
 
         return {keytuple(row): row['filepath'] for row in rows}
 
-<<<<<<< HEAD
-=======
-    @trace('get_datasets')
-    @requires_connection
-    @convert_exceptions('Could not retrieve datasets')
-    def get_datasets(self, where: Mapping[str, str] = None,
-                     page: int = 0, limit: int = None) -> Dict[Tuple[str, ...], str]:
-        """Retrieve keys of datasets matching given pattern"""
-        # make sure arguments are hashable
-        if where is None:
-            return self._get_datasets(None, page, limit)
-
-        return self._get_datasets(tuple(where.items()), page, limit)
-
->>>>>>> 85c471ba
     @staticmethod
     def _encode_data(decoded: Mapping[str, Any]) -> Dict[str, Any]:
         """Transform from internal format to database representation"""
