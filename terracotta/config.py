--- conflicted
+++ resolved
@@ -29,7 +29,7 @@
     # literal_eval converts x.y to float and x to int
     class_vals = [literal_eval(x) for x in class_vals]
 
-<<<<<<< HEAD
+
 def default_cfg():
     return {
         'max_cache_size': DEFAULT_CACHE_SIZE,
@@ -37,15 +37,8 @@
     }
 
 
-def parse_cfg(cfg_path='./config.cfg'):
-    """Parse and validate config file.
-=======
-    return frozendict(zip(class_names, class_vals))
-
-
 def parse_ds(ds_name, cfg):
     """Parses a config file dataset into an internal dataset representation.
->>>>>>> a9f417c3
 
     Parameters
     ----------
