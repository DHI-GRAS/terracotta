--- conflicted
+++ resolved
@@ -66,32 +66,11 @@
             Each dict represents a dataset config section"""
 
         datasets = {}
-<<<<<<< HEAD
         cfg_datasets = cfg.sections()
         cfg_datasets.remove('options')
         for ds_name in cfg_datasets:
             datasets[ds_name] = config.parse_ds(ds_name, cfg)
 
-=======
-        for ds_name in cfg_datasets.keys():
-            cfg_ds = cfg_datasets[ds_name]
-            ds = {}
-            ds['timestepped'] = cfg_ds['timestepped']
-            ds['categorical'] = cfg_ds['categorical']
-            if ds['categorical']:
-                ds['classes'] = cfg_ds['classes']
-            file_params = TileStore._parse_files(cfg_ds['path'],
-                                                 cfg_ds['timestepped'],
-                                                 cfg_ds['regex'])
-            ds.update(file_params)
-            ds['nodata'] = ds['meta']['nodata']
-
-            # non-finite values are not valid JSON
-            if not np.isfinite(ds['meta']['nodata']):
-                ds['meta']['nodata'] = str(ds['meta']['nodata'])
-            ds['meta']['categorical'] = ds['categorical']
-            datasets[cfg_ds['name']] = ds
->>>>>>> 96886c22
         return datasets
 
     def get_datasets(self):
