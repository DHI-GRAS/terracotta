/// <reference path="./types/leaflet.d.ts" />
/// <reference path="./types/no-ui-slider.d.ts" />
/// <reference path="./types/main.d.ts" />

/* BEWARE! THERE BE DRAGONS! 🐉

Big parts of following file were written by a Python programmer with minimal exposure
to idiomatic Javascript. It should not serve as an authoritive reference on how a
frontend for Terracotta should be written.

Some notes:
- methods marked with @global are expected to be available in the DOM (i.e. app.html).
*/

// ===================================================
// Constants
// ===================================================

/**
 * Updates errors when error Array changes.
 * @param {Array<Terracotta.IMapError>} arr
 */
const errorProxy = (arr) =>
    new Proxy(arr, {
        set: (target, property, value) => {
            target[property] = value;
            renderErrors(target);
            return true;
        }
    });

const DATASETS_PER_PAGE = 16;
const THUMBNAIL_SIZE = [128, 128];
const COLORMAPS = [
    { display_name: 'Greyscale', id: 'greys_r' },
    { display_name: 'Viridis', id: 'viridis' },
    { display_name: 'Blue-Red', id: 'rdbu_r' },
    { display_name: 'Blue-Green', id: 'bugn' },
    { display_name: 'Yellow-Green', id: 'ylgn' },
    { display_name: 'Magma', id: 'magma' },
    { display_name: 'Earth', id: 'gist_earth' },
    { display_name: 'Ocean', id: 'ocean' }
];

const STATE = {
    keys: [],
    errors: errorProxy([]),
    remote_host: '',
    current_dataset_page: 0,
    dataset_metadata: {},
    colormap_values: {},
    current_colormap: '',
    current_singleband_stretch: [],
    current_rgb_stretch: [],
    map: undefined,
    overlayLayer: undefined,
    activeSinglebandLayer: undefined,
    activeRgbLayer: undefined
};


// ===================================================
// Convenience functions to get valid Terracotta URLs.
// ===================================================

/**
 * As it says, gets keys so the app can be initialized.
 *
 * @param {string} remote_host
 *
 * @return {Promise<Array<Terracotta.IKey>>}
 */
function getKeys(remote_host) {
    const keyUrl = `${remote_host}/keys`;
    return httpGet(keyUrl).then((response) => response.keys || []);
}

/**
 * @param {string} remote_host
 * @param {Array<Terracotta.IKeyConstraint>} key_constraints Key/val pairs of constraints.
 * @param {number} limit Items per page
 * @param {number} page Page number
 *
 * @return {string} dataset URL.
 */
function assembleDatasetURL(remote_host, key_constraints, limit, page) {
    let request_url = `${remote_host}/datasets?limit=${limit}&page=${page}`;

    for (let i = 0; i < key_constraints.length; i++) {
        request_url += `&${key_constraints[i].key}=${key_constraints[i].value}`;
    }
    return request_url;
}

/**
 * @param {string} remote_host
 * @param {Array<string>} ds_keys Dataset keys i.e. [<type>, <date>, <id>, <band>].
 *
 * @return {string} metadata URL.
 */
function assembleMetadataURL(remote_host, ds_keys) {
    let request_url = `${remote_host}/metadata`;
    for (let i = 0; i < ds_keys.length; i++) {
        request_url += '/' + ds_keys[i];
    }
    return request_url;
}

/**
 * @param {string} remote_host
 * @param {Array<string>} keys
 * @param {Terracotta.IOptions} [options]
 * @param {boolean} [preview]
 *
 * @return {string} singleband URL.
 */
function assembleSinglebandURL(remote_host, keys, options, preview) {
    let request_url;

    if(remote_host.charAt(remote_host.length-1) === '/') remote_host = remote_host.slice(0, remote_host.length-1);

    if (preview) {
        request_url =
            remote_host + '/singleband/' + keys.join('/') + '/preview.png?tile_size=' + JSON.stringify(THUMBNAIL_SIZE);
    } else {
        request_url = remote_host + '/singleband/' + keys.join('/') + '/{z}/{x}/{y}.png';
    }

    if (options == null) return request_url;

    let first = true;
    for (let option_key in options) {
        if (!options.hasOwnProperty(option_key)) continue;

        if (first) {
            request_url += `?${option_key}=${options[option_key]}`;
            first = false;
        } else {
            request_url += `&${option_key}=${options[option_key]}`;
        }
    }
    updateComputedUrl(request_url, keys.join('/'));
    return request_url;
}

/**
 * @param {Array<string>} first_keys
 * @param {Array<number>} rgb_keys
 * @param {Terracotta.IOptions} options
 * @param {boolean} preview
 * @param {string} remote_host
 *
 * @return {string} rgb URL.
 */
function assembleRgbUrl(remote_host, first_keys, rgb_keys, options, preview) {
<<<<<<< HEAD
    let request_url = `${remote_host}/rgb/`;

    if (first_keys.length > 0) {
        request_url += `${first_keys.join('/')}/`;
    }

=======
    let request_url;
    if(remote_host.charAt(remote_host.length-1) === '/') remote_host = remote_host.slice(0, remote_host.length-1);
   
>>>>>>> 2091072c
    if (preview) {
        request_url += `preview.png?tile_size=${JSON.stringify(THUMBNAIL_SIZE)}`;
    } else {
        request_url += '{z}/{x}/{y}.png';
    }

    const [r, g, b] = rgb_keys;
    request_url += `?r=${r}&g=${g}&b=${b}`;

    if (!options) {
        return request_url;
    }

    for (let option_key in options) {
        if (!options.hasOwnProperty(option_key)) continue;
        request_url += `&${option_key}=${options[option_key]}`;
    }
    return request_url;
}

/**
 * @param {string} colormap The id of the color map
 * @param {number} num_values The number of values to return
 *
 * @return {string} color map URL
 */
function assembleColormapUrl(remote_host, colormap, num_values) {
    return `${remote_host}/colormap?colormap=${colormap}&stretch_range=[0,1]&num_values=${num_values}`;
}

// ===================================================
// Initializers
// ===================================================

/**
 * Gets colorbar values for a given range.
 *
 * @param {string} remote_host
 * @param {number} [num_values=100] The number of values to get colors for.
 */
function getColormapValues(remote_host, num_values = 100) {
    const requestColorMap = (colormap) => {
        const cmapId = colormap.id;

        return httpGet(assembleColormapUrl(remote_host, cmapId, num_values)).then((response) => {
            if (response && response.colormap) {
                STATE.colormap_values[cmapId] = [];

                for (let j = 0; j < num_values; j++) {
                    STATE.colormap_values[cmapId][j] = response.colormap[j].rgb;
                }
            }
        });
    };

    return Promise.all(COLORMAPS.map(requestColorMap));
}

/**
 * Sets up the UI.
 *
 * @param {Array<Terracotta.IKey>} keys
 */
function initUI(remote_host, keys) {
    // initialize list of keys and key descriptions
    let keyList = document.getElementById('key-list');
    keyList.innerHTML = '';
    for (let i = 0; i < keys.length; i++) {
        let keyEntry = document.createElement('li');
        keyEntry.innerHTML = '<b>' + keys[i].key + '</b>';
        if (keys[i].description != null) {
            keyEntry.innerHTML += ': ' + keys[i].description;
        }
        keyList.appendChild(keyEntry);
    }

    // initialize colormap selector
    let colormapSelector = document.getElementById('colormap-selector');
    colormapSelector.innerHTML = '';
    for (let i = 0; i < COLORMAPS.length; i++) {
        let cmapOption = document.createElement('option');
        cmapOption.value = COLORMAPS[i].id;
        cmapOption.innerHTML = COLORMAPS[i].display_name;
        if (i === 0) {
            cmapOption.selected = true;
        }
        colormapSelector.appendChild(cmapOption);
    }

    // initialize search fields
    let searchContainer = document.getElementById('search-fields');
    searchContainer.innerHTML = '';
    for (let i = 0; i < keys.length; i++) {
        const searchField = document.createElement('input');
        searchField.type = 'text';
        searchField.placeholder = keys[i].key;
        searchField.name = keys[i].key;
        searchField.addEventListener('change', searchFieldChanged);
        searchContainer.appendChild(searchField);
    }

    // initialize table header for search results
    let datasetTable = document.getElementById('search-results');
    datasetTable.innerHTML = '';
    let tableHeader = document.createElement('th');
    for (let i = 0; i < keys.length; i++) {
        const headerEntry = document.createElement('td');
        headerEntry.innerHTML = keys[i].key;
        tableHeader.appendChild(headerEntry);
    }
    datasetTable.appendChild(tableHeader);

    // initialize RGB search fields
    let rgbSearchContainer = document.getElementById('rgb-search-fields');
    rgbSearchContainer.innerHTML = '';
    for (let i = 0; i < keys.length - 1; i++) {
        const searchField = document.createElement('input');
        searchField.placeholder = keys[i].key;
        searchField.addEventListener('change', rgbSearchFieldChanged);
        rgbSearchContainer.appendChild(searchField);
    }

    resetRgbSelectors(false);
    if (keys.length == 1) {
        rgbSearchFieldChanged();
    }

    // create sliders
    let sliderDummyOptions = {
        start: [0.0, 1.0],
        range: { min: 0, max: 1 },
        connect: true,
        behaviour: 'drag'
    };

    /**
     * @type {noUiSlider.SliderElement}
     */
    let singlebandSlider = document.querySelector('.singleband-slider');
    noUiSlider.create(singlebandSlider, sliderDummyOptions).on('change.one', function() {
        STATE.current_singleband_stretch = singlebandSlider.noUiSlider.get();
        let currentKeys = STATE.activeSinglebandLayer.keys;
        // reload layer
        toggleSinglebandMapLayer();
        addSinglebandMapLayer(currentKeys, false);
    });
    singlebandSlider.noUiSlider.on('update', function(values, handle) {

        let showValue = [
            document.getElementById('singleband-value-lower'),
            document.getElementById('singleband-value-upper')
        ];
        showValue[handle].value = values[handle];
    });
    singlebandSlider.setAttribute('disabled', 'true');

    /**
     * @type {NodeListOf<noUiSlider.SliderElement>}
     */
    let rgbSliders = document.querySelectorAll('.rgb-slider');
    let rgbIds = ['R', 'G', 'B'];
    for (let i = 0; i < rgbSliders.length; i++) {
        noUiSlider.create(rgbSliders[i], sliderDummyOptions).on('change.one', function() {

            STATE.current_rgb_stretch = [
                rgbSliders[0].noUiSlider.get(),
                rgbSliders[1].noUiSlider.get(),
                rgbSliders[2].noUiSlider.get()
            ];
            let currentIndexKeys = STATE.activeRgbLayer.index_keys;
            let currentRgbKeys = STATE.activeRgbLayer.rgb_keys;

            // reload layer
            toggleRgbLayer();
            toggleRgbLayer(currentIndexKeys, currentRgbKeys, false);
        });

        rgbSliders[i].noUiSlider.on(
            'update',
            function(id, values, handle) {
                let showValue = [
                    document.querySelector('.rgb-value-lower#' + id),
                    document.querySelector('.rgb-value-upper#' + id)
                ];
                showValue[handle].value = values[handle];
            }.bind(null, rgbIds[i])
        );

        rgbSliders[i].setAttribute('disabled', 'true');
    }
    updateColormap();
    removeSpinner();
}

// ===================================================
// Helper functions
// ===================================================

/**
 * Concats an array of strings, separated by '/'.
 *
 * @param {Array<string>} keys
 *
 * @return {string}
 */
function serializeKeys(keys) {
    return keys.join('/');
}

/**
 * Stores metadata.
 *
 * @param {Terracotta.IMetadata} metadata
 */
function storeMetadata(metadata) {
    const ds_keys = serializeKeys(Object.values(metadata.keys));
    STATE.dataset_metadata[ds_keys] = metadata;
}

/**
 * Performs a GET call via the fetch API.
 * @param {string} url
 *
 * @return {Promise<any>} A JSON server response.
 */
function httpGet(url) {
    return fetch(url)
        .then((response) => {
            if (response.ok) {
                return response.json();
            }

            return Promise.reject(response.status);
        })
        .catch((errorStatus) => {
            const error_str = `API request failed: ${errorStatus}`;
            STATE.errors.push({ text: error_str, url });
            console.error(error_str);
            throw errorStatus;
        });
}

/**
 * Renders errors in the '.errors' div.
 *
 * @param {Array<Terracotta.IMapError>} errors
 */
function renderErrors(errors) {
    const errorHtml = errors
        .map(
            (error, index) => `
            <li>
                ${error.text} <br/>
                <small>${error.url}</small>
                <span onclick="dismissError.call(null, ${index})">
                    &times;
                </span>
            </li>
        `
        )
        .join('');
    document.querySelector('#errors').innerHTML = errorHtml;

}

/**
 * Removes error at index.
 * @param {number} errorIndex
 */
function dismissError(errorIndex) {
    delete STATE.errors[errorIndex];
    renderErrors(STATE.errors);
}

/**
 * Handle search results and singleband layers.
 *
 * @param {Array<Terracotta.IKey>} keys The keys to update results for.
 */
function updateSearchResults(remote_host = STATE.remote_host, keys = STATE.keys) {
    // initialize table header for search results
    const datasetTable = document.getElementById('search-results');
    datasetTable.innerHTML = '';
    const tableHeader = document.createElement('tr');
    for (let i = 0; i < keys.length; i++) {
        const headerEntry = document.createElement('th');
        headerEntry.innerHTML = keys[i].key;
        tableHeader.appendChild(headerEntry);
    }
    datasetTable.appendChild(tableHeader);

    // get key constraints from UI
    let key_constraints = [];

    /**
     * @type {NodeListOf<HTMLInputElement>}
     */
    const datasetSearchFields = document.querySelectorAll('#search-fields input');
    for (let i = 0; i < datasetSearchFields.length; i++) {
        const ds_field = datasetSearchFields[i];
        if (ds_field.value !== '') {
            key_constraints.push({ key: ds_field.name, value: ds_field.value });
        }
    }

    // Request datasets
    const datasetURL = assembleDatasetURL(remote_host, key_constraints, DATASETS_PER_PAGE, STATE.current_dataset_page);
    return httpGet(datasetURL).then((res) => {
        updateDatasetList(remote_host, res.datasets, keys);
    });
}

/**
 * Refreshes the dataset list.
 *
 * @param {string} remote_host
 * @param {Array<Terracotta.IDataset>} datasets
 * @param {Array<Terracotta.IKey>} keys
 */
function updateDatasetList(remote_host = STATE.remote_host, datasets, keys) {
    let datasetTable = document.getElementById('search-results');

    // disable next page if there are no more datasets
    /**
     * @type {HTMLButtonElement }
     */
    let next_page_button = document.querySelector('#next-page');
    if (datasets.length < DATASETS_PER_PAGE) {
        next_page_button.disabled = true;
    } else {
        next_page_button.disabled = false;
    }

    // update table rows
    if (datasets == null) {
        let resultRow = document.createElement('tr');
        resultRow.innerHTML = [
            '<td colspan=',
            keys.length,
            '>',
            '<span class="error">',
            'Error while querying datasets',
            '</span>',
            '</td>'
        ].join('');
        datasetTable.appendChild(resultRow);
        return;
    }

    if (datasets.length === 0) {
        let resultRow = document.createElement('tr');
        resultRow.innerHTML = '<td colspan=' + keys.length + '>No datasets found</td>';
        datasetTable.appendChild(resultRow);
        return;
    }

    for (let i = 0; i < datasets.length; i++) {
        let currentDataset = datasets[i];
        let resultRow = document.createElement('tr');
        let ds_keys = [];
        for (let j = 0; j < keys.length; j++) {
            let resultEntry = document.createElement('td');
            ds_keys[j] = currentDataset[keys[j].key];
            resultEntry.innerHTML = ds_keys[j];
            resultRow.appendChild(resultEntry);
        }
        resultRow.id = 'dataset-' + serializeKeys(ds_keys);
        resultRow.classList.add('clickable');
        resultRow.addEventListener('click', toggleSinglebandMapLayer.bind(null, ds_keys));
        resultRow.addEventListener('mouseenter', toggleDatasetMouseover.bind(null, resultRow));
        resultRow.addEventListener('mouseleave', toggleDatasetMouseover.bind(null, null));

        // show thumbnails
        let detailsRow = document.createElement('tr');
        let thumbnailUrl = assembleSinglebandURL(remote_host, ds_keys, null, true);
        detailsRow.innerHTML = '<td colspan=' + keys.length + '><img src="' + thumbnailUrl + '" class="thumbnail-image" "></td>';
        resultRow.appendChild(detailsRow);

        datasetTable.appendChild(resultRow);

        // retrieve metadata
        httpGet(assembleMetadataURL(remote_host, ds_keys)).then((metadata) => storeMetadata(metadata));
    }
}

/**
 * Increments the dataset result page by the provided step.
 * This method is called from app.html.
 *
 * @param {number} step
 * @global
 */
function incrementResultsPage(step) {
    STATE.current_dataset_page += step;
    updatePageControls();
    updateSearchResults();
}

/**
 * Updates the page counter & prev page button.
 */
function updatePageControls() {
    document.getElementById('page-counter').innerHTML = `${STATE.current_dataset_page + 1}`;

    /**
     * @type {HTMLButtonElement}
     */
    let prevPageButton = document.querySelector('#prev-page');
    if (STATE.current_dataset_page > 0) {
        prevPageButton.disabled = false;
    } else {
        prevPageButton.disabled = true;
    }
}

/**
 * Triggered by a change in the colormap selector in app.html.
 * @global
 */
function updateColormap() {
    /**
     * @type {HTMLSelectElement}
     */
    const colormapSelector = document.querySelector('select#colormap-selector');
    STATE.current_colormap = colormapSelector.selectedOptions[0].value;

    /**
     * @type {HTMLElement}
     */
    let slider = document.querySelector('.singleband-slider .noUi-connect');
    let colorbar = STATE.colormap_values[STATE.current_colormap];

    if (!colorbar) {
        return false;
    }

    let gradient = 'linear-gradient(to right';
    for (let i = 0; i < colorbar.length; i++) { 
        gradient += `, rgb(${colorbar[i].join(',')})`;
    }
    gradient += ')';
    slider.style.backgroundImage = gradient;

    if (STATE.activeSinglebandLayer == null) return;

    // toggle layer on and off to reload
    let ds_keys = STATE.activeSinglebandLayer.keys;
    toggleSinglebandMapLayer();
    addSinglebandMapLayer(ds_keys, false);
}


/**
 * Updates thumbnail preview
 * @param {HTMLImageElement} img 
 * @param {boolean} show 
 */
function showCurrentThumnbnail(img, show) {
    const thumbnail = document.getElementById('thumbnail-holder');
    if (show) {
        var backgroundProperty = `url(${img.src})`;
        thumbnail.style.backgroundImage = backgroundProperty;
    }
    else {
        thumbnail.style.backgroundImage = "none";
    }
}


/**
 * Adds a footprint overlay to map
 * @param {HTMLElement} datasetTable
 */
function toggleDatasetMouseover(datasetTable) {
    if (STATE.overlayLayer != null) {
        STATE.map.removeLayer(STATE.overlayLayer);
    }

    if (datasetTable == null) {
        showCurrentThumnbnail(null, false);
        return;
    }
    showCurrentThumnbnail(datasetTable.querySelector('img'), true);
    /**
     * @type {NodeListOf<HTMLTableCellElement>}
     */
    const tdElements = datasetTable.querySelectorAll('td');
    const keys = [];
    for (let i = 0; i < tdElements.length; i++) {
        if (tdElements[i].parentElement.classList.contains('clickable')) keys.push(tdElements[i].innerHTML);
    }

    const layer_id = serializeKeys(keys);
    const metadata = STATE.dataset_metadata[layer_id];
 
     if (metadata == null) return;

    STATE.overlayLayer = L.geoJSON(metadata.convex_hull, {
        style: {
            color: '#0B4566',
            weight: 5,
            opacity: 0.65
        }
    }).addTo(STATE.map);
}

/**
 * @param {Array<string>} [ds_keys]
 * @param {boolean} [resetView]
 */
function toggleSinglebandMapLayer(ds_keys, resetView = true) {
    /**
     * @type {noUiSlider.SliderElement}
     */
    let singlebandSlider = document.querySelector('.singleband-slider');

    if (STATE.activeSinglebandLayer != null || ds_keys == null) {
        STATE.map.removeLayer(STATE.activeSinglebandLayer.layer);
        const currentKeys = STATE.activeSinglebandLayer.keys;
        STATE.activeSinglebandLayer = null;

        const currentActiveRow = document.querySelector('#search-results > .active');
        if (currentActiveRow != null) {
            currentActiveRow.classList.remove('active');
        }

        singlebandSlider.setAttribute('disabled', 'true');

        if (ds_keys === null || currentKeys === ds_keys) {
            return;
        }
    }

    if (STATE.activeRgbLayer !== null) {
        toggleRgbLayer();
    }

    if (ds_keys) {
        const layer_id = serializeKeys(ds_keys);
        const metadata = STATE.dataset_metadata[layer_id];

        if (metadata != null) {
            const last = metadata.percentiles.length - 1;
            STATE.current_singleband_stretch = [metadata.percentiles[2], metadata.percentiles[last - 2]];
            singlebandSlider.noUiSlider.updateOptions({
                start: STATE.current_singleband_stretch,
                range: {
                    min: metadata.range[0],
                    '20%': metadata.percentiles[2],
                    '80%': metadata.percentiles[last - 2],
                    max: metadata.range[1]
                }
            });
        }

        addSinglebandMapLayer(ds_keys, resetView);
    }
}

function addSinglebandMapLayer(ds_keys, resetView = true) {
    activateRGBorSingleBand(false, true);
    const layer_id = serializeKeys(ds_keys);
    const metadata = STATE.dataset_metadata[layer_id];

    let layer_options = {};
    if (STATE.current_colormap) {
        layer_options.colormap = STATE.current_colormap;
    }
    if (STATE.current_singleband_stretch) {
        layer_options.stretch_range = JSON.stringify(STATE.current_singleband_stretch);
    }
    const layer_url = assembleSinglebandURL(STATE.remote_host, ds_keys, layer_options);
    STATE.activeSinglebandLayer = {
        keys: ds_keys,
        layer: L.tileLayer(layer_url).addTo(STATE.map)
    };

    const dataset_layer = document.getElementById('dataset-' + layer_id);

    if (dataset_layer) {
        // Depending on search, the dataset layer might not be present in the DOM.
        dataset_layer.classList.add('active');
    }

    document.querySelector('.singleband-slider').removeAttribute('disabled');

    if (resetView && metadata) {
        const [minLng, minLat, maxLng, maxLat] = metadata.bounds;

        let screenCover = calcScreenCovered([minLng, minLat, maxLng, maxLat], STATE.map.getBounds());
        if(screenCover < 0.2) STATE.map.flyToBounds(L.latLngBounds([minLat, minLng], [maxLat, maxLng]));
    }
}

function calcScreenCovered(area, screen){
    let screenLat = screen._northEast.lat - screen._southWest.lat;
    let areaLat = area[3] - area[1];

    let screenLng = screen._northEast.lng - screen._southWest.lng;
    let areaLng = area[2] - area[0];

    let percentage = (areaLat * areaLng) / (screenLat * screenLng);

    return percentage;

}

/**
 * Updates page controls & search results when search changes.
 */
function searchFieldChanged() {
    STATE.current_dataset_page = 0;
    updatePageControls();
    updateSearchResults();
}

// ===================================================
// Handle RGB layer controls
// ===================================================
function resetRgbSelectors(enabled) {
    /**
     * @type {NodeListOf<HTMLInputElement>}
     */
    let rgbSelectors = document.querySelectorAll('.rgb-selector');
    for (let i = 0; i < rgbSelectors.length; i++) {
        rgbSelectors[i].innerHTML = '<option value="">-</option>';
        rgbSelectors[i].disabled = !enabled;
    }
}

function rgbSearchFieldChanged() {
    const remote_host = STATE.remote_host;
    const keys = STATE.keys;

    // if all RGB search fields are filled in, populate band selectors
    /**
     * @type {NodeListOf<HTMLSelectElement>}
     */
    let searchFields = document.querySelectorAll('#rgb-search-fields > input');

    let searchKeys = [];
    for (let i = 0; i < searchFields.length; i++) {
        if (!searchFields[i].value) {
            resetRgbSelectors(false);
            return;
        }
        searchKeys[i] = {
            key: keys[i].key,
            value: searchFields[i].value
        };
    }

    const datasetURL = assembleDatasetURL(remote_host, searchKeys, 1000, 0);
    return httpGet(datasetURL).then((res) => {
        populateRgbPickers(remote_host, res.datasets, keys);
    });
}

function populateRgbPickers(remote_host, rgbDatasets, keys) {
    const lastKey = keys[keys.length - 1].key;

    resetRgbSelectors(true);

    const rgbSelectors = [
        document.querySelector('.rgb-selector#R'),
        document.querySelector('.rgb-selector#G'),
        document.querySelector('.rgb-selector#B')
    ];

    const rgbDataPromises = rgbDatasets.map((ds) => {
        for (let j = 0; j < rgbSelectors.length; j++) {
            let option = document.createElement('option');
            option.innerHTML = ds[lastKey];
            option.value = ds[lastKey];
            rgbSelectors[j].appendChild(option);
        }

        // retrieve metadata
        let ds_keys = [];
        for (let j = 0; j < keys.length; j++) {
            ds_keys[j] = ds[keys[j].key];
        }

        return httpGet(assembleMetadataURL(remote_host, ds_keys)).then((metadata) => storeMetadata(metadata));
    });

    return Promise.all(rgbDataPromises);
}

/**
 * Used in app.html as 'onchange' event for .rgb-selector.
 * @global
 */
function rgbSelectorChanged() {
    // console.log("rgbSelectorChanged");
    /**
     * @type {NodeListOf<HTMLInputElement>}
     */
     // const rgbSection = document.getElementById("rgb");
     // rgbSection.classList.toggle("passiveRGB"); 

    let searchFields = document.querySelectorAll('#rgb-search-fields > input');

    let firstKeys = [];
    for (let i = 0; i < searchFields.length; i++) {
        firstKeys[i] = searchFields[i].value;
    }

    /**
     * @type {Array<HTMLSelectElement>}
     */
    const rgbSelectors = [
        document.querySelector('.rgb-selector#R'),
        document.querySelector('.rgb-selector#G'),
        document.querySelector('.rgb-selector#B')
    ];

    let lastKeys = [];
    for (let i = 0; i < rgbSelectors.length; i++) {
        if (!rgbSelectors[i].value){
     
         return toggleRgbLayer();       console.log("toggled rgb layer");
     }
       lastKeys[i] = rgbSelectors[i].value;
    }

    // initialize sliders
    /**
     * @type {Array<noUiSlider.SliderElement>}
     */
    const rgbSliders = [
        document.querySelector('.rgb-slider#R'),
        document.querySelector('.rgb-slider#G'),
        document.querySelector('.rgb-slider#B')
    ];
    STATE.current_rgb_stretch = [];
    for (let i = 0; i < 3; i++) {
        let someKeys = serializeKeys(firstKeys.concat([lastKeys[i]]));
        let metadata = STATE.dataset_metadata[someKeys];
        if (metadata != null) {
            let last = metadata.percentiles.length - 1;
            STATE.current_rgb_stretch[i] = [metadata.percentiles[2], metadata.percentiles[last - 2]];
            rgbSliders[i].noUiSlider.updateOptions({
                start: STATE.current_rgb_stretch[i],
                range: {
                    min: metadata.range[0],
                    '20%': metadata.percentiles[2],
                    '80%': metadata.percentiles[last - 2],
                    max: metadata.range[1]
                }
            });
        }
    }
    toggleRgbLayer(firstKeys, lastKeys);
}

function toggleRgbLayer(firstKeys, lastKeys, resetView = true) {

    const rgbControls = document.getElementById('rgb');
    if (STATE.activeRgbLayer != null) {
        STATE.map.removeLayer(STATE.activeRgbLayer.layer);
        let currentFirstKeys = STATE.activeRgbLayer.index_keys;
        let currentLastKeys = STATE.activeRgbLayer.rgb_keys;
        STATE.activeRgbLayer = null;
        rgbControls.classList.remove('active');

        if (firstKeys == null || lastKeys == null) {
            return;
        }

        if (
            serializeKeys(currentFirstKeys) === serializeKeys(firstKeys) &&
            serializeKeys(currentLastKeys) === serializeKeys(lastKeys)
        ) {
            return;
        }
    }

    if (firstKeys == null || lastKeys == null) {
        return;
    }

    if (STATE.activeSinglebandLayer != null) {
        toggleSinglebandMapLayer(STATE.activeSinglebandLayer.keys);
    }

    let layerOptions = {};
    if (STATE.current_rgb_stretch != null) {
        layerOptions.r_range = JSON.stringify(STATE.current_rgb_stretch[0]);
        layerOptions.g_range = JSON.stringify(STATE.current_rgb_stretch[1]);
        layerOptions.b_range = JSON.stringify(STATE.current_rgb_stretch[2]);
    }

    let layer_url = assembleRgbUrl(STATE.remote_host, firstKeys, lastKeys, layerOptions, false);

    updateComputedUrl(layer_url, null);
    activateRGBorSingleBand(true, false);

    STATE.activeRgbLayer = {
        index_keys: firstKeys,
        rgb_keys: lastKeys,
        layer: L.tileLayer(layer_url).addTo(STATE.map)
    };

    // rgbControls.classList.add('active');
    let rgbSliders = document.querySelectorAll('.rgb-slider');
    for (let i = 0; i < rgbSliders.length; i++) {
        rgbSliders[i].removeAttribute('disabled');
    }

    let someKeys = serializeKeys(firstKeys.concat([lastKeys[0]]));
    let metadata = STATE.dataset_metadata[someKeys];

    if (resetView && metadata != null) {
        const [minLng, minLat, maxLng, maxLat] = metadata.bounds;
        let screenCover = calcScreenCovered([minLng, minLat, maxLng, maxLat], STATE.map.getBounds());
        if(screenCover < 0.2) STATE.map.flyToBounds(L.latLngBounds([minLat, minLng], [maxLat, maxLng]));
    }
}
function activateRGBorSingleBand(RGBactive, Singlebandactive){
    const rgbSliders = document.getElementById("rgb-selectors").querySelectorAll(".rgb-slider");
    const rgbSliderInput = document.getElementById("rgb-selectors").querySelectorAll("input");

    const singleBandSelector = document.getElementById("singlebandSlider");
    const singleBandInputs = document.getElementById("contrast-wrapper").querySelectorAll("input");

    if(RGBactive){
        singleBandSelector.setAttribute('disabled', true);
        singleBandSelector.style.filter = "grayscale(1)";
        for(let i = 0; i < rgbSliders.length; i++){ rgbSliders[i].removeAttribute('disabled'); }
        for(let j = 0; j < rgbSliderInput.length; j++){ rgbSliderInput[j].disabled = false; }
        for(let k = 0; k < singleBandInputs.length; k++){ singleBandInputs[k].disabled = true; }

    }
    if(Singlebandactive){
        singleBandSelector.removeAttribute('disabled');
        singleBandSelector.style.filter = "grayscale(0)";

        for(let i = 0; i < rgbSliders.length; i++){rgbSliders[i].setAttribute('disabled', true); }
        for(let j = 0; j < rgbSliderInput.length; j++){ rgbSliderInput[j].disabled = true; }
        for(let k = 0; k < singleBandInputs.length; k++){ singleBandInputs[k].disabled = false; }
    }

}


function updateComputedUrl(_url, _keys){
    const computedUrl = document.getElementById("layerInfo__URL");
    const layerInfoParent = document.getElementById("layerInfo__container");
    if(layerInfoParent.style.display !== "block"){
        layerInfoParent.style.display = "block";
        computedUrl.parentElement.style.display = "block";
    }
    computedUrl.innerHTML = "<b>current layer - </b>" + _url;
    if(_keys){
        let _metadata = getMetadata(_keys);
        updateMetadataText(_metadata);
    }
    else updateMetadataText(null);
}

function updateMetadataText(_metadata){
    const metadataField = document.getElementById("layerInfo__metadata");
    if(_metadata){
        metadataField.style.display = "block"
        metadataField.innerHTML =   "<b>current metadata -</b> ";
        if(_metadata.mean) metadataField.innerHTML += "mean: " + String(_metadata.mean.toFixed(2));
        if(_metadata.range) metadataField.innerHTML += " range: " + JSON.stringify(_metadata.range);
        if(_metadata.stdev) metadataField.innerHTML += " stdev: " + String(_metadata.stdev.toFixed(2));
        if(_metadata.valid_percentage) metadataField.innerHTML += " valid_percentage: " + String(_metadata.valid_percentage.toFixed(2)) ;
        if(_metadata.metadata.length > 0) metadataField.innerHTML +=  " meta data:" + JSON.stringify(_metadata.metadata);
    } else metadataField.style.display = "none";
}


function getMetadata(_keys, _lastKeys){
    const tdElements = document.getElementById("dataset-" + _keys).querySelectorAll('td');
    const keys = [];
    for (let i = 0; i < tdElements.length; i++) {
        if (tdElements[i].parentElement.classList.contains('clickable')) keys.push(tdElements[i].innerHTML);
    }
    const layer_id = serializeKeys(keys);
    const metadata = STATE.dataset_metadata[layer_id];
    return metadata;
}

function toggleInfo() {
    const details = document.getElementById('details__content');
    details.style.display = details.style.display === 'block' ? 'none' : 'block';
}

function addListenersToInputTypes(){
    document.getElementById("singleband-value-lower").addEventListener("change", function(){updateSinglebandContrast(this.value, 0);});
    document.getElementById("singleband-value-upper").addEventListener("change", function(){updateSinglebandContrast(this.value, 1);});

    document.querySelector('.rgb-value-lower#R').addEventListener("change", function(){updateRGBContrast(this.id, this.value, 0)});  
    document.querySelector('.rgb-value-upper#R').addEventListener("change", function(){updateRGBContrast(this.id, this.value, 1)});

    document.querySelector('.rgb-value-lower#G').addEventListener("change", function(){updateRGBContrast(this.id, this.value, 0)});  
    document.querySelector('.rgb-value-upper#G').addEventListener("change", function(){updateRGBContrast(this.id, this.value, 1)});

    document.querySelector('.rgb-value-lower#B').addEventListener("change", function(){updateRGBContrast(this.id, this.value, 0)});  
    document.querySelector('.rgb-value-upper#B').addEventListener("change", function(){updateRGBContrast(this.id, this.value, 1)});
}

function toggleLayerInfo(){
    const layerContent = document.getElementById("layerInfo__container--content");
    const layerToggle = document.getElementById("layerInfo__toggle--icon");
    layerToggle.innerHTML = layerToggle.innerHTML === 'x' ? 'i' : 'x';
    layerContent.style.display = layerContent.style.display === 'block' ? 'none' : 'block';
}

function updateSinglebandContrast(_value, _handle){
    const sliderval = document.querySelector(".singleband-slider");
    if(_handle === 0 ) sliderval.noUiSlider.set([_value,null]);
    else sliderval.noUiSlider.set([null,_value]);

    STATE.current_singleband_stretch = sliderval.noUiSlider.get();
    let currentKeys = STATE.activeSinglebandLayer.keys;
    toggleSinglebandMapLayer();
    addSinglebandMapLayer(currentKeys, false);
}

function updateRGBContrast(_id, _value, _handle){
    const sliderval = document.querySelector(".rgb-slider#" + _id);
    if(_handle === 0 ) sliderval.noUiSlider.set([_value,null]);
    else sliderval.noUiSlider.set([null,_value]);

    const rgbSliders = document.querySelectorAll('.rgb-slider');
    STATE.current_rgb_stretch = [
                rgbSliders[0].noUiSlider.get(),
                rgbSliders[1].noUiSlider.get(),
                rgbSliders[2].noUiSlider.get()
            ];
    let currentIndexKeys = STATE.activeRgbLayer.index_keys;
    let currentRgbKeys = STATE.activeRgbLayer.rgb_keys;

    toggleRgbLayer();
    toggleRgbLayer(currentIndexKeys, currentRgbKeys, false);
}

/**
 *  Main entrypoint.
 *  Called in app.html on window.onload.
 *
 * @param {string} hostname The hostname of the remote Terracotta server (evaluated in map.html).
 * @global
 */
var panel = null;
function initializeApp(hostname) {
    STATE.remote_host = hostname;

    getColormapValues(hostname)
        .then(() => getKeys(hostname))
        .then((keys) => {
            STATE.keys = keys;
            initUI(hostname, keys);
            updateSearchResults();
            let osmUrl = 'http://{s}.tile.openstreetmap.org/{z}/{x}/{y}.png';
            let osmAttrib = 'Map data © <a href="http://openstreetmap.org">OpenStreetMap</a> contributors';
            let osmBase = L.tileLayer(osmUrl, { attribution: osmAttrib });
            STATE.map = L.map('map', {
                center: [0, 0],
                zoom: 2,
                layers: [osmBase]
            });
        });
    addListenersToInputTypes();
    addResizeListeners();
}

function addResizeListeners(){
    const BORDER_SIZE = 6;
    panel = document.getElementById("resizable__buffer");
    panel.addEventListener("mousedown", function(e){
    
    if (e.offsetX < BORDER_SIZE) {
        m_pos = e.x;
        document.addEventListener("mousemove", resize, false);
      }
    }, false);

    document.addEventListener("mouseup", function(){
        document.removeEventListener("mousemove", resize, false);
    }, false);
}

function removeSpinner(){
   document.getElementById("loader__container").style.display = "none";
}



let m_pos;
function resize(e){
    e.preventDefault();

    const sidebar = document.getElementById("controls");
    const resizeBuffer = document.getElementById("resizable__buffer");
    const map = document.getElementById("map");

    const dx = e.x - m_pos;
    m_pos = e.x;

    if(m_pos > 450){
        let posX = (parseInt(getComputedStyle(panel, '').marginLeft) + dx) + "px";
        sidebar.style.width = (parseInt(getComputedStyle(panel, '').marginLeft) + dx -50) + "px";
        resizeBuffer.style.marginLeft = posX;
        map.style.left = posX;
    }
}
<|MERGE_RESOLUTION|>--- conflicted
+++ resolved
@@ -117,13 +117,10 @@
 function assembleSinglebandURL(remote_host, keys, options, preview) {
     let request_url;
 
-    if(remote_host.charAt(remote_host.length-1) === '/') remote_host = remote_host.slice(0, remote_host.length-1);
-
     if (preview) {
-        request_url =
-            remote_host + '/singleband/' + keys.join('/') + '/preview.png?tile_size=' + JSON.stringify(THUMBNAIL_SIZE);
+        request_url = `${remote_host}/singleband/${keys.join('/')}/preview.png?tile_size=${JSON.stringify(THUMBNAIL_SIZE)}`;
     } else {
-        request_url = remote_host + '/singleband/' + keys.join('/') + '/{z}/{x}/{y}.png';
+        request_url = `${remote_host}/singleband/${keys.join('/')}/{z}/{x}/{y}.png`;
     }
 
     if (options == null) return request_url;
@@ -153,18 +150,13 @@
  * @return {string} rgb URL.
  */
 function assembleRgbUrl(remote_host, first_keys, rgb_keys, options, preview) {
-<<<<<<< HEAD
     let request_url = `${remote_host}/rgb/`;
 
     if (first_keys.length > 0) {
         request_url += `${first_keys.join('/')}/`;
     }
 
-=======
-    let request_url;
-    if(remote_host.charAt(remote_host.length-1) === '/') remote_host = remote_host.slice(0, remote_host.length-1);
    
->>>>>>> 2091072c
     if (preview) {
         request_url += `preview.png?tile_size=${JSON.stringify(THUMBNAIL_SIZE)}`;
     } else {
@@ -1115,6 +1107,11 @@
  */
 var panel = null;
 function initializeApp(hostname) {
+    // sanitize hostname
+    if (hostname.charAt(hostname.length - 1) === '/') {
+        hostname = hostname.slice(0, hostname.length - 1);
+    }
+
     STATE.remote_host = hostname;
 
     getColormapValues(hostname)
