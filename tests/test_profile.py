import pytest

import time

from moto import mock_xray_client, XRaySegment


@mock_xray_client
def test_xray_tracing(caplog):
    from terracotta import update_settings
    import terracotta.profile

    update_settings(XRAY_PROFILE=True)

    @terracotta.profile.trace('dummy')
    def func_to_trace():
        time.sleep(0.1)

    with XRaySegment():
        func_to_trace()

    with XRaySegment():
        with terracotta.profile.trace('dummy2'):
            time.sleep(0.1)

    for record in caplog.records:
        assert record.levelname != 'ERROR'

    # sanity check, recording without starting a segment should fail
    func_to_trace()
    assert any('cannot find the current segment' in rec.message for rec in caplog.records)


<<<<<<< HEAD
        # sanity check, recording without starting a segment should fail
        func_to_trace()
        assert any('cannot find the current segment' in rec.message for rec in caplog.records)

    finally:
        update_settings(XRAY_PROFILE=False)
=======
@mock_xray_client
def test_xray_exception(caplog):
    from terracotta import update_settings
    import terracotta.profile

    update_settings(XRAY_PROFILE=True)

    with XRaySegment():
        with pytest.raises(NotImplementedError):
            with terracotta.profile.trace('dummy') as subsegment:
                raise NotImplementedError('foo')

    assert len(subsegment.cause['exceptions']) == 1
    assert subsegment.cause['exceptions'][0].message == 'foo'
>>>>>>> d57c0568
<|MERGE_RESOLUTION|>--- conflicted
+++ resolved
@@ -31,14 +31,6 @@
     assert any('cannot find the current segment' in rec.message for rec in caplog.records)
 
 
-<<<<<<< HEAD
-        # sanity check, recording without starting a segment should fail
-        func_to_trace()
-        assert any('cannot find the current segment' in rec.message for rec in caplog.records)
-
-    finally:
-        update_settings(XRAY_PROFILE=False)
-=======
 @mock_xray_client
 def test_xray_exception(caplog):
     from terracotta import update_settings
@@ -52,5 +44,4 @@
                 raise NotImplementedError('foo')
 
     assert len(subsegment.cause['exceptions']) == 1
-    assert subsegment.cause['exceptions'][0].message == 'foo'
->>>>>>> d57c0568
+    assert subsegment.cause['exceptions'][0].message == 'foo'