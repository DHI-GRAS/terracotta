--- conflicted
+++ resolved
@@ -31,8 +31,6 @@
 
 
 @pytest.mark.parametrize('provider', DRIVERS)
-<<<<<<< HEAD
-=======
 def test_creation_invalid_description(tmpdir, provider):
     from terracotta import drivers
     dbfile = tmpdir.join('test.sqlite')
@@ -44,7 +42,6 @@
 
 
 @pytest.mark.parametrize('provider', DRIVERS)
->>>>>>> d57c0568
 def test_connect_before_create(tmpdir, provider):
     from terracotta import drivers, exceptions
     dbfile = tmpdir.join('test.sqlite')
@@ -52,9 +49,6 @@
 
     with pytest.raises(exceptions.InvalidDatabaseError):
         with db.connect():
-<<<<<<< HEAD
-            pass
-=======
             pass
 
 
@@ -63,5 +57,4 @@
     from terracotta import drivers
     dbfile = tmpdir.join('test.sqlite')
     db = drivers.get_driver(str(dbfile), provider=provider)
-    assert repr(db) == f'{DRIVER_CLASSES[provider]}(\'{dbfile}\')'
->>>>>>> d57c0568
+    assert repr(db) == f'{DRIVER_CLASSES[provider]}(\'{dbfile}\')'